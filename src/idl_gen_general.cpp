/*
 * Copyright 2014 Google Inc. All rights reserved.
 *
 * Licensed under the Apache License, Version 2.0 (the "License");
 * you may not use this file except in compliance with the License.
 * You may obtain a copy of the License at
 *
 *     http://www.apache.org/licenses/LICENSE-2.0
 *
 * Unless required by applicable law or agreed to in writing, software
 * distributed under the License is distributed on an "AS IS" BASIS,
 * WITHOUT WARRANTIES OR CONDITIONS OF ANY KIND, either express or implied.
 * See the License for the specific language governing permissions and
 * limitations under the License.
 */

// independent from idl_parser, since this code is not needed for most clients

#include "flatbuffers/flatbuffers.h"
#include "flatbuffers/idl.h"
#include "flatbuffers/util.h"
#include <algorithm>

namespace flatbuffers {

// Convert an underscore_based_indentifier in to camelCase.
// Also uppercases the first character if first is true.
std::string MakeCamel(const std::string &in, bool first) {
  std::string s;
  for (size_t i = 0; i < in.length(); i++) {
    if (!i && first)
      s += static_cast<char>(toupper(in[0]));
    else if (in[i] == '_' && i + 1 < in.length())
      s += static_cast<char>(toupper(in[++i]));
    else
      s += in[i];
  }
  return s;
}

struct CommentConfig {
  const char *first_line;
  const char *content_line_prefix;
  const char *last_line;
};

// Generate a documentation comment, if available.
void GenComment(const std::vector<std::string> &dc, std::string *code_ptr,
                const CommentConfig *config, const char *prefix) {
  if (dc.begin() == dc.end()) {
    // Don't output empty comment blocks with 0 lines of comment content.
    return;
  }

  std::string &code = *code_ptr;
  if (config != nullptr && config->first_line != nullptr) {
    code += std::string(prefix) + std::string(config->first_line) + "\n";
  }
  std::string line_prefix = std::string(prefix) +
      ((config != nullptr && config->content_line_prefix != nullptr) ?
       config->content_line_prefix : "///");
  for (auto it = dc.begin();
       it != dc.end();
       ++it) {
    code += line_prefix + *it + "\n";
  }
  if (config != nullptr && config->last_line != nullptr) {
    code += std::string(prefix) + std::string(config->last_line) + "\n";
  }
}

// These arrays need to correspond to the GeneratorOptions::k enum.

struct LanguageParameters {
  GeneratorOptions::Language language;
  // Whether function names in the language typically start with uppercase.
  bool first_camel_upper;
  const char *file_extension;
  const char *string_type;
  const char *bool_type;
  const char *open_curly;
  const char *const_decl;
  const char *unsubclassable_decl;
  const char *enum_decl;
  const char *enum_separator;
  const char *getter_prefix;
  const char *getter_suffix;
  const char *inheritance_marker;
  const char *namespace_ident;
  const char *namespace_begin;
  const char *namespace_end;
  const char *set_bb_byteorder;
  const char *get_bb_position;
  const char *get_fbb_offset;
  const char *includes;
  CommentConfig comment_config;
};

LanguageParameters language_parameters[] = {
  {
    GeneratorOptions::kJava,
    false,
    ".java",
    "String",
    "boolean ",
    " {\n",
    " final ",
    "final ",
    "final class ",
    ";\n",
    "()",
    "",
    " extends ",
    "package ",
    ";",
    "",
    "_bb.order(ByteOrder.LITTLE_ENDIAN); ",
    "position()",
    "offset()",
    "import java.nio.*;\nimport java.lang.*;\nimport java.util.*;\n"
      "import com.google.flatbuffers.*;\n\n",
    {
      "/**",
      " *",
      " */",
    },
  },
  {
    GeneratorOptions::kCSharp,
    true,
    ".cs",
    "string",
    "bool ",
    "\n{\n",
    " readonly ",
    "sealed ",
    "enum ",
    ",\n",
    " { get",
    "} ",
    " : ",
    "namespace ",
    "\n{",
    "\n}\n",
    "",
    "Position",
    "Offset",
    "using FlatBuffers;\n\n",
    {
      nullptr,
      "///",
      nullptr,
    },
  },
  // TODO: add Go support to the general generator.
  // WARNING: this is currently only used for generating make rules for Go.
  {
    GeneratorOptions::kGo,
    true,
    ".go",
    "string",
    "bool ",
    "\n{\n",
    "const ",
    " ",
    "class ",
    ";\n",
    "()",
    "",
    "",
    "package ",
    "",
    "",
    "",
    "position()",
    "offset()",
    "import (\n\tflatbuffers \"github.com/google/flatbuffers/go\"\n)",
    {
      nullptr,
      "///",
      nullptr,
    },
  }
};

static_assert(sizeof(language_parameters) / sizeof(LanguageParameters) ==
              GeneratorOptions::kMAX,
              "Please add extra elements to the arrays above.");

static std::string FunctionStart(const LanguageParameters &lang, char upper) {
  return std::string() +
      (lang.language == GeneratorOptions::kJava
         ? static_cast<char>(tolower(upper))
         : upper);
}

static std::string GenTypeBasic(const LanguageParameters &lang,
                                const Type &type) {
  static const char *gtypename[] = {
    #define FLATBUFFERS_TD(ENUM, IDLTYPE, CTYPE, JTYPE, GTYPE, NTYPE, PTYPE) \
        #JTYPE, #NTYPE, #GTYPE,
      FLATBUFFERS_GEN_TYPES(FLATBUFFERS_TD)
    #undef FLATBUFFERS_TD
  };

  if(lang.language == GeneratorOptions::kCSharp && type.base_type == BASE_TYPE_STRUCT) {
    return "Offset<" + type.struct_def->name + ">";
  }

  return gtypename[type.base_type * GeneratorOptions::kMAX + lang.language];
}

// Generate type to be used in user-facing API
static std::string GenTypeForUser(const LanguageParameters &lang,
                                  const Type &type) {
  if (lang.language == GeneratorOptions::kCSharp) {
    if (type.enum_def != nullptr &&
          type.base_type != BASE_TYPE_UNION) return type.enum_def->name;
  }
  return GenTypeBasic(lang, type);
}

static std::string GenTypeGet(const LanguageParameters &lang,
                              const Type &type);

static std::string GenTypePointer(const LanguageParameters &lang,
                                  const Type &type) {
  switch (type.base_type) {
    case BASE_TYPE_STRING:
      return lang.string_type;
    case BASE_TYPE_VECTOR:
      return GenTypeGet(lang, type.VectorType());
    case BASE_TYPE_STRUCT:
      return type.struct_def->name;
    case BASE_TYPE_UNION:
      // fall through
    default:
      return "Table";
  }
}

static std::string GenTypeGet(const LanguageParameters &lang,
                              const Type &type) {
  return IsScalar(type.base_type)
    ? GenTypeBasic(lang, type)
    : GenTypePointer(lang, type);
}

// Find the destination type the user wants to receive the value in (e.g.
// one size higher signed types for unsigned serialized values in Java).
static Type DestinationType(const LanguageParameters &lang, const Type &type,
                            bool vectorelem) {
  if (lang.language != GeneratorOptions::kJava) return type;
  switch (type.base_type) {
    case BASE_TYPE_UCHAR:  return Type(BASE_TYPE_INT);
    case BASE_TYPE_USHORT: return Type(BASE_TYPE_INT);
    case BASE_TYPE_UINT:   return Type(BASE_TYPE_LONG);
    case BASE_TYPE_VECTOR:
      if (vectorelem)
        return DestinationType(lang, type.VectorType(), vectorelem);
      // else fall thru:
    default: return type;
  }
}

static std::string GenOffsetType(const LanguageParameters &lang, const StructDef &struct_def) {
  if(lang.language == GeneratorOptions::kCSharp) {
    return "Offset<" + struct_def.name + ">";
  } else {
    return "int";
  }
}

static std::string GenOffsetConstruct(const LanguageParameters &lang,
                                      const StructDef &struct_def,
                                      const std::string &variable_name)
{
  if(lang.language == GeneratorOptions::kCSharp) {
    return "new Offset<" + struct_def.name + ">(" + variable_name + ")";
  }
  return variable_name;
}

static std::string GenVectorOffsetType(const LanguageParameters &lang) {
  if(lang.language == GeneratorOptions::kCSharp) {
    return "VectorOffset";
  } else {
    return "int";
  }
}

// Generate destination type name
static std::string GenTypeNameDest(const LanguageParameters &lang, const Type &type)
{
  if (lang.language == GeneratorOptions::kCSharp) {
    // C# enums are represented by themselves
    if (type.enum_def != nullptr && type.base_type != BASE_TYPE_UNION)
      return type.enum_def->name;

    // Unions in C# use a generic Table-derived type for better type safety
    if (type.base_type == BASE_TYPE_UNION)
      return "TTable";
  }

  // default behavior
  return GenTypeGet(lang, DestinationType(lang, type, true));
}

// Mask to turn serialized value into destination type value.
static std::string DestinationMask(const LanguageParameters &lang,
                                   const Type &type, bool vectorelem) {
  if (lang.language != GeneratorOptions::kJava) return "";
  switch (type.base_type) {
    case BASE_TYPE_UCHAR:  return " & 0xFF";
    case BASE_TYPE_USHORT: return " & 0xFFFF";
    case BASE_TYPE_UINT:   return " & 0xFFFFFFFFL";
    case BASE_TYPE_VECTOR:
      if (vectorelem)
        return DestinationMask(lang, type.VectorType(), vectorelem);
      // else fall thru:
    default: return "";
  }
}

// Casts necessary to correctly read serialized data
static std::string DestinationCast(const LanguageParameters &lang,
                                   const Type &type) {
  switch (lang.language) {
    case GeneratorOptions::kJava:
      // Cast necessary to correctly read serialized unsigned values.
      if (type.base_type == BASE_TYPE_UINT ||
          (type.base_type == BASE_TYPE_VECTOR &&
           type.element == BASE_TYPE_UINT)) return "(long)";
      break;

    case GeneratorOptions::kCSharp:
      // Cast from raw integral types to enum
      if (type.enum_def != nullptr &&
        type.base_type != BASE_TYPE_UNION) return "(" + type.enum_def->name + ")";
        break;

    default:
      break;
  }
  return "";
}

// Read value and possibly process it to get proper value
static std::string DestinationValue(const LanguageParameters &lang,
  const std::string &name,
  const Type &type) {
  std::string type_mask = DestinationMask(lang, type, false);
  // is a typecast needed? (for C# enums and unsigned values in Java)
  if (type_mask.length() ||
    (lang.language == GeneratorOptions::kCSharp &&
    type.enum_def != nullptr &&
    type.base_type != BASE_TYPE_UNION)) {
    return "(" + GenTypeBasic(lang, type) + ")(" + name + type_mask + ")";
  } else {
    return name;
  }
}

<<<<<<< HEAD
// Cast statements for mutator method parameters.
// In Java, parameters representing unsigned numbers need to be cast down to their respective type.
// For example, a long holding an unsigned int value would be cast down to int before being put onto the buffer.
// In C#, one cast directly cast an Enum to its underlying type, which is essential before putting it onto the buffer.
static std::string SourceCast(const LanguageParameters &lang,
                              const Type &type) {
  switch (lang.language) {
    case GeneratorOptions::kJava:
      if (type.base_type == BASE_TYPE_UINT) return "(int)";
      else if (type.base_type == BASE_TYPE_USHORT) return "(short)";
      else if (type.base_type == BASE_TYPE_UCHAR) return "(byte)";
      break;
    case GeneratorOptions::kCSharp:
      if (type.enum_def != nullptr && 
          type.base_type != BASE_TYPE_UNION) 
        return "(" + GenTypeGet(lang, type) + ")";
      break;
    default:
      break;
  }
  return "";
}

static std::string GenDefaultValue(const Value &value) {
=======
static std::string GenDefaultValue(const LanguageParameters &lang, const Value &value, bool for_buffer) {
  if(lang.language == GeneratorOptions::kCSharp && !for_buffer) {
    switch(value.type.base_type) {
      case BASE_TYPE_STRING:
        return "default(StringOffset)";
      case BASE_TYPE_STRUCT:
        return "default(Offset<" + value.type.struct_def->name + ">)";
      case BASE_TYPE_VECTOR:
        return "default(VectorOffset)";
      default:
        break;
    }
  }

>>>>>>> e1511605
  return value.type.base_type == BASE_TYPE_BOOL
           ? (value.constant == "0" ? "false" : "true")
           : value.constant;
}

static void GenEnum(const LanguageParameters &lang, EnumDef &enum_def,
                    std::string *code_ptr) {
  std::string &code = *code_ptr;
  if (enum_def.generated) return;

  // Generate enum definitions of the form:
  // public static (final) int name = value;
  // In Java, we use ints rather than the Enum feature, because we want them
  // to map directly to how they're used in C/C++ and file formats.
  // That, and Java Enums are expensive, and not universally liked.
  GenComment(enum_def.doc_comment, code_ptr, &lang.comment_config);
  code += std::string("public ") + lang.enum_decl + enum_def.name;
  if (lang.language == GeneratorOptions::kCSharp) {
    code += lang.inheritance_marker + GenTypeBasic(lang, enum_def.underlying_type);
  }
  code += lang.open_curly;
  if (lang.language == GeneratorOptions::kJava) {
    code += "  private " + enum_def.name + "() { }\n";
  }
  for (auto it = enum_def.vals.vec.begin();
       it != enum_def.vals.vec.end();
       ++it) {
    auto &ev = **it;
    GenComment(ev.doc_comment, code_ptr, &lang.comment_config, "  ");
    if (lang.language != GeneratorOptions::kCSharp) {
      code += "  public static";
      code += lang.const_decl;
      code += GenTypeBasic(lang, enum_def.underlying_type);
    }
    code += " " + ev.name + " = ";
    code += NumToString(ev.value);
    code += lang.enum_separator;
  }

  // Generate a generate string table for enum values.
  // We do not do that for C# where this functionality is native.
  if (lang.language != GeneratorOptions::kCSharp) {
    // Problem is, if values are very sparse that could generate really big
    // tables. Ideally in that case we generate a map lookup instead, but for
    // the moment we simply don't output a table at all.
    auto range = enum_def.vals.vec.back()->value -
      enum_def.vals.vec.front()->value + 1;
    // Average distance between values above which we consider a table
    // "too sparse". Change at will.
    static const int kMaxSparseness = 5;
    if (range / static_cast<int64_t>(enum_def.vals.vec.size()) < kMaxSparseness) {
      code += "\n  private static";
      code += lang.const_decl;
      code += lang.string_type;
      code += "[] names = { ";
      auto val = enum_def.vals.vec.front()->value;
      for (auto it = enum_def.vals.vec.begin();
        it != enum_def.vals.vec.end();
        ++it) {
        while (val++ != (*it)->value) code += "\"\", ";
        code += "\"" + (*it)->name + "\", ";
      }
      code += "};\n\n";
      code += "  public static ";
      code += lang.string_type;
      code += " " + MakeCamel("name", lang.first_camel_upper);
      code += "(int e) { return names[e";
      if (enum_def.vals.vec.front()->value)
        code += " - " + enum_def.vals.vec.front()->name;
      code += "]; }\n";
    }
  }

  // Close the class
  code += "};\n\n";
}

// Returns the function name that is able to read a value of the given type.
static std::string GenGetter(const LanguageParameters &lang,
                             const Type &type) {
  switch (type.base_type) {
    case BASE_TYPE_STRING: return "__string";
    case BASE_TYPE_STRUCT: return "__struct";
    case BASE_TYPE_UNION:  return "__union";
    case BASE_TYPE_VECTOR: return GenGetter(lang, type.VectorType());
    default: {
      std::string getter = "bb." + FunctionStart(lang, 'G') + "et";
      if (type.base_type == BASE_TYPE_BOOL) {
        getter = "0!=" + getter;
      } else if (GenTypeBasic(lang, type) != "byte") {
        getter += MakeCamel(GenTypeGet(lang, type));
      }
      return getter;
    }
  }
}

// Direct mutation is only allowed for scalar fields.
// Hence a setter method will only be generated for such fields.
static std::string GenSetter(const LanguageParameters &lang,
                             const Type &type) {
  if (IsScalar(type.base_type)) {
    std::string setter = "bb." + FunctionStart(lang, 'P') + "ut";
    if (GenTypeBasic(lang, type) != "byte" && 
        type.base_type != BASE_TYPE_BOOL) {
      setter += MakeCamel(GenTypeGet(lang, type));
    }
    return setter;
  } else {
    return "";
  }
}

// Returns the method name for use with add/put calls.
static std::string GenMethod(const LanguageParameters &lang, const Type &type) {
  return IsScalar(type.base_type)
    ? MakeCamel(GenTypeBasic(lang, type))
    : (IsStruct(type) ? "Struct" : "Offset");
}

// Recursively generate arguments for a constructor, to deal with nested
// structs.
static void GenStructArgs(const LanguageParameters &lang,
                          const StructDef &struct_def,
                          std::string *code_ptr, const char *nameprefix) {
  std::string &code = *code_ptr;
  for (auto it = struct_def.fields.vec.begin();
       it != struct_def.fields.vec.end();
       ++it) {
    auto &field = **it;
    if (IsStruct(field.value.type)) {
      // Generate arguments for a struct inside a struct. To ensure names
      // don't clash, and to make it obvious these arguments are constructing
      // a nested struct, prefix the name with the field name.
      GenStructArgs(lang, *field.value.type.struct_def, code_ptr,
                    (nameprefix + (field.name + "_")).c_str());
    } else {
      code += ", ";
      code += GenTypeForUser(lang,
                             DestinationType(lang, field.value.type, false));
      code += " ";
      code += nameprefix;
      code += MakeCamel(field.name, lang.first_camel_upper);
    }
  }
}

// Recusively generate struct construction statements of the form:
// builder.putType(name);
// and insert manual padding.
static void GenStructBody(const LanguageParameters &lang,
                          const StructDef &struct_def,
                          std::string *code_ptr, const char *nameprefix) {
  std::string &code = *code_ptr;
  code += "    builder." + FunctionStart(lang, 'P') + "rep(";
  code += NumToString(struct_def.minalign) + ", ";
  code += NumToString(struct_def.bytesize) + ");\n";
  for (auto it = struct_def.fields.vec.rbegin();
       it != struct_def.fields.vec.rend(); ++it) {
    auto &field = **it;
    if (field.padding) {
      code += "    builder." + FunctionStart(lang, 'P') + "ad(";
      code += NumToString(field.padding) + ");\n";
    }
    if (IsStruct(field.value.type)) {
      GenStructBody(lang, *field.value.type.struct_def, code_ptr,
                    (nameprefix + (field.name + "_")).c_str());
    } else {
      code += "    builder." + FunctionStart(lang, 'P') + "ut";
      code += GenMethod(lang, field.value.type) + "(";
      auto argname = nameprefix + MakeCamel(field.name, lang.first_camel_upper);
      code += DestinationValue(lang, argname, field.value.type);
      code += ");\n";
    }
  }
}

static void GenStruct(const LanguageParameters &lang, const Parser &parser,
                      StructDef &struct_def, const GeneratorOptions &opts,
                      std::string *code_ptr) {
  if (struct_def.generated) return;
  std::string &code = *code_ptr;

  // Generate a struct accessor class, with methods of the form:
  // public type name() { return bb.getType(i + offset); }
  // or for tables of the form:
  // public type name() {
  //   int o = __offset(offset); return o != 0 ? bb.getType(o + i) : default;
  // }
  GenComment(struct_def.doc_comment, code_ptr, &lang.comment_config);
  code += std::string("public ") + lang.unsubclassable_decl;
  code += "class " + struct_def.name + lang.inheritance_marker;
  code += struct_def.fixed ? "Struct" : "Table";
  code += " {\n";
  if (!struct_def.fixed) {
    // Generate a special accessor for the table that when used as the root
    // of a FlatBuffer
    std::string method_name = FunctionStart(lang, 'G') + "etRootAs" + struct_def.name;
    std::string method_signature = "  public static " + struct_def.name + " " + method_name;

    // create convenience method that doesn't require an existing object
    code += method_signature + "(ByteBuffer _bb) ";
    code += "{ return " + method_name + "(_bb, new " + struct_def.name+ "()); }\n";

    // create method that allows object reuse
    code += method_signature + "(ByteBuffer _bb, " + struct_def.name + " obj) { ";
    code += lang.set_bb_byteorder;
    code += "return (obj.__init(_bb." + FunctionStart(lang, 'G');
    code += "etInt(_bb.";
    code += lang.get_bb_position;
    code += ") + _bb.";
    code += lang.get_bb_position;
    code += ", _bb)); }\n";
    if (parser.root_struct_def_ == &struct_def) {
      if (parser.file_identifier_.length()) {
        // Check if a buffer has the identifier.
        code += "  public static ";
        code += lang.bool_type + struct_def.name;
        code += "BufferHasIdentifier(ByteBuffer _bb) { return ";
        code += "__has_identifier(_bb, \"" + parser.file_identifier_;
        code += "\"); }\n";
      }
    }
  }
  // Generate the __init method that sets the field in a pre-existing
  // accessor object. This is to allow object reuse.
  code += "  public " + struct_def.name;
  code += " __init(int _i, ByteBuffer _bb) ";
  code += "{ bb_pos = _i; bb = _bb; return this; }\n\n";
  for (auto it = struct_def.fields.vec.begin();
       it != struct_def.fields.vec.end();
       ++it) {
    auto &field = **it;
    if (field.deprecated) continue;
    GenComment(field.doc_comment, code_ptr, &lang.comment_config, "  ");
    std::string type_name = GenTypeGet(lang, field.value.type);
    std::string type_name_dest = GenTypeNameDest(lang, field.value.type);
    std::string dest_mask = DestinationMask(lang, field.value.type, true);
    std::string dest_cast = DestinationCast(lang, field.value.type);
    std::string src_cast = SourceCast(lang, field.value.type);
    std::string method_start = "  public " + type_name_dest + " " +
                               MakeCamel(field.name, lang.first_camel_upper);
    // Most field accessors need to retrieve and test the field offset first,
    // this is the prefix code for that:
    auto offset_prefix = " { int o = __offset(" +
      NumToString(field.value.offset) +
      "); return o != 0 ? ";
    // Generate the accessors that don't do object reuse.
    if (field.value.type.base_type == BASE_TYPE_STRUCT) {
      // Calls the accessor that takes an accessor object with a new object.
      if (lang.language == GeneratorOptions::kCSharp) {
        code += method_start + " { get { return Get";
        code += MakeCamel(field.name, lang.first_camel_upper);
        code += "(new ";
        code += type_name + "()); } }\n";
        method_start = "  public " + type_name_dest + " Get" + MakeCamel(field.name, lang.first_camel_upper);
      }
      else {
        code += method_start + "() { return ";
        code += MakeCamel(field.name, lang.first_camel_upper);
        code += "(new ";
        code += type_name + "()); }\n";
      }
    } else if (field.value.type.base_type == BASE_TYPE_VECTOR &&
               field.value.type.element == BASE_TYPE_STRUCT) {
      // Accessors for vectors of structs also take accessor objects, this
      // generates a variant without that argument.
      if (lang.language == GeneratorOptions::kCSharp) {
        method_start = "  public " + type_name_dest + " Get" + MakeCamel(field.name, lang.first_camel_upper);
        code += method_start + "(int j) { return Get";
      } else {
        code += method_start + "(int j) { return ";
      }
      code += MakeCamel(field.name, lang.first_camel_upper);
      code += "(new ";
      code += type_name + "(), j); }\n";
    } else if (field.value.type.base_type == BASE_TYPE_VECTOR) {
      if (lang.language == GeneratorOptions::kCSharp) {
        method_start = "  public " + type_name_dest + " Get" + MakeCamel(field.name, lang.first_camel_upper);
      }
    } else if (field.value.type.base_type == BASE_TYPE_UNION) {
      if (lang.language == GeneratorOptions::kCSharp) {
        // union types in C# use generic Table-derived type for better type safety
        method_start = "  public " + type_name_dest + " Get" + MakeCamel(field.name, lang.first_camel_upper) + "<TTable>";
        offset_prefix = " where TTable : Table" + offset_prefix;
        type_name = type_name_dest;
      }
    }
    std::string getter = dest_cast + GenGetter(lang, field.value.type);
    code += method_start;
    std::string default_cast = "";
    if (lang.language == GeneratorOptions::kCSharp)
      default_cast = "(" + type_name_dest + ")";
    std::string member_suffix = "";
    if (IsScalar(field.value.type.base_type)) {
      code += lang.getter_prefix;
      member_suffix = lang.getter_suffix;
      if (struct_def.fixed) {
        code += " { return " + getter;
        code += "(bb_pos + " + NumToString(field.value.offset) + ")";
        code += dest_mask;
      } else {
        code += offset_prefix + getter;
        code += "(o + bb_pos)" + dest_mask + " : " + default_cast;
        code += GenDefaultValue(lang, field.value, false);
      }
    } else {
      switch (field.value.type.base_type) {
        case BASE_TYPE_STRUCT:
          code += "(" + type_name + " obj";
          if (struct_def.fixed) {
            code += ") { return obj.__init(bb_pos + ";
            code += NumToString(field.value.offset) + ", bb)";
          } else {
            code += ")";
            code += offset_prefix;
            code += "obj.__init(";
            code += field.value.type.struct_def->fixed
                      ? "o + bb_pos"
                      : "__indirect(o + bb_pos)";
            code += ", bb) : null";
          }
          break;
        case BASE_TYPE_STRING:
          code += lang.getter_prefix;
          member_suffix = lang.getter_suffix;
          code += offset_prefix + getter + "(o + bb_pos) : null";
          break;
        case BASE_TYPE_VECTOR: {
          auto vectortype = field.value.type.VectorType();
          code += "(";
          if (vectortype.base_type == BASE_TYPE_STRUCT) {
            code += type_name + " obj, ";
            getter = "obj.__init";
          }
          code += "int j)" + offset_prefix + getter +"(";
          auto index = "__vector(o) + j * " +
                       NumToString(InlineSize(vectortype));
          if (vectortype.base_type == BASE_TYPE_STRUCT) {
            code += vectortype.struct_def->fixed
                      ? index
                      : "__indirect(" + index + ")";
            code += ", bb";
          } else {
            code += index;
          }
          code += ")" + dest_mask + " : ";
          code += IsScalar(field.value.type.element)
                  ? default_cast + "0"
                  : "null";
          break;
        }
        case BASE_TYPE_UNION:
          code += "(" + type_name + " obj)" + offset_prefix + getter;
          code += "(obj, o) : null";
          break;
        default:
          assert(0);
      }
    }
    code += "; ";
    code += member_suffix;
    code += "}\n";
    if (field.value.type.base_type == BASE_TYPE_VECTOR) {
      code += "  public int " + MakeCamel(field.name, lang.first_camel_upper);
      code += "Length";
      code += lang.getter_prefix;
      code += offset_prefix;
      code += "__vector_len(o) : 0; ";
      code += lang.getter_suffix;
      code += "}\n";
    }
    // Generate a ByteBuffer accessor for strings & vectors of scalars.
    if (((field.value.type.base_type == BASE_TYPE_VECTOR &&
          IsScalar(field.value.type.VectorType().base_type)) ||
         field.value.type.base_type == BASE_TYPE_STRING) &&
        lang.language == GeneratorOptions::kJava) {
      code += "  public ByteBuffer ";
      code += MakeCamel(field.name, lang.first_camel_upper);
      code += "AsByteBuffer() { return __vector_as_bytebuffer(";
      code += NumToString(field.value.offset) + ", ";
      code += NumToString(field.value.type.base_type == BASE_TYPE_STRING ? 1 :
                          InlineSize(field.value.type.VectorType()));
      code += "); }\n";
    }

    // generate mutators for scalar fields
    if (opts.mutable_buffer) {
      // boolean parameters have to be explicitly converted to byte representation
      std::string setter_parameter = field.value.type.base_type == BASE_TYPE_BOOL ? "(byte)(" + field.name + " ? 1 : 0)" : field.name;
      std::string mutator_prefix = MakeCamel("mutate", lang.first_camel_upper);
      if (IsScalar(field.value.type.base_type)) {
        code += "  public ";
        code += struct_def.fixed ? "void " : lang.bool_type;
        code += mutator_prefix + MakeCamel(field.name, true) + "(";
        code += GenTypeNameDest(lang, field.value.type);
        code += " " + field.name + ") { ";
        if (struct_def.fixed) {
          code += GenSetter(lang, field.value.type) + "(bb_pos + ";
          code += NumToString(field.value.offset) + ", " + src_cast + setter_parameter + "); }\n";
        } else {
          code += "int o = __offset(" + NumToString(field.value.offset) + ");";
          code += " if (o != 0) { " + GenSetter(lang, field.value.type);
          code += "(o + bb_pos, " + src_cast + setter_parameter + "); return true; } else { return false; } }\n";
        }
      }
    }
  }
  code += "\n";
  if (struct_def.fixed) {
    // create a struct constructor function
    code += "  public static " + GenOffsetType(lang, struct_def) + " ";
    code += FunctionStart(lang, 'C') + "reate";
    code += struct_def.name + "(FlatBufferBuilder builder";
    GenStructArgs(lang, struct_def, code_ptr, "");
    code += ") {\n";
    GenStructBody(lang, struct_def, code_ptr, "");
    code += "    return ";
    code += GenOffsetConstruct(lang, struct_def, "builder." + std::string(lang.get_fbb_offset));
    code += ";\n  }\n";
  } else {
    // Generate a method that creates a table in one go. This is only possible
    // when the table has no struct fields, since those have to be created
    // inline, and there's no way to do so in Java.
    bool has_no_struct_fields = true;
    int num_fields = 0;
    for (auto it = struct_def.fields.vec.begin();
         it != struct_def.fields.vec.end(); ++it) {
      auto &field = **it;
      if (field.deprecated) continue;
      if (IsStruct(field.value.type)) {
        has_no_struct_fields = false;
      } else {
        num_fields++;
      }
    }
    if (has_no_struct_fields && num_fields) {
      // Generate a table constructor of the form:
      // public static int createName(FlatBufferBuilder builder, args...)
      code += "  public static " + GenOffsetType(lang, struct_def) + " ";
      code += FunctionStart(lang, 'C') + "reate" + struct_def.name;
      code += "(FlatBufferBuilder builder";
      for (auto it = struct_def.fields.vec.begin();
           it != struct_def.fields.vec.end(); ++it) {
        auto &field = **it;
        if (field.deprecated) continue;
        code += ",\n      ";
        code += GenTypeForUser(lang,
                               DestinationType(lang, field.value.type, false));
        code += " ";
        code += field.name;
        // Java doesn't have defaults, which means this method must always
        // supply all arguments, and thus won't compile when fields are added.
        if (lang.language != GeneratorOptions::kJava) {
          code += " = " + GenDefaultValue(lang, field.value, false);
        }
      }
      code += ") {\n    builder.";
      code += FunctionStart(lang, 'S') + "tartObject(";
      code += NumToString(struct_def.fields.vec.size()) + ");\n";
      for (size_t size = struct_def.sortbysize ? sizeof(largest_scalar_t) : 1;
           size;
           size /= 2) {
        for (auto it = struct_def.fields.vec.rbegin();
             it != struct_def.fields.vec.rend(); ++it) {
          auto &field = **it;
          if (!field.deprecated &&
              (!struct_def.sortbysize ||
               size == SizeOf(field.value.type.base_type))) {
            code += "    " + struct_def.name + ".";
            code += FunctionStart(lang, 'A') + "dd";
            code += MakeCamel(field.name) + "(builder, " + field.name + ");\n";
          }
        }
      }
      code += "    return " + struct_def.name + ".";
      code += FunctionStart(lang, 'E') + "nd" + struct_def.name;
      code += "(builder);\n  }\n\n";
    }
    // Generate a set of static methods that allow table construction,
    // of the form:
    // public static void addName(FlatBufferBuilder builder, short name)
    // { builder.addShort(id, name, default); }
    // Unlike the Create function, these always work.
    code += "  public static void " + FunctionStart(lang, 'S') + "tart";
    code += struct_def.name;
    code += "(FlatBufferBuilder builder) { builder.";
    code += FunctionStart(lang, 'S') + "tartObject(";
    code += NumToString(struct_def.fields.vec.size()) + "); }\n";
    for (auto it = struct_def.fields.vec.begin();
         it != struct_def.fields.vec.end(); ++it) {
      auto &field = **it;
      if (field.deprecated) continue;
      code += "  public static void " + FunctionStart(lang, 'A') + "dd";
      code += MakeCamel(field.name);
      code += "(FlatBufferBuilder builder, ";
      code += GenTypeForUser(lang,
                             DestinationType(lang, field.value.type, false));
      auto argname = MakeCamel(field.name, false);
      if (!IsScalar(field.value.type.base_type)) argname += "Offset";
      code += " " + argname + ") { builder." + FunctionStart(lang, 'A') + "dd";
      code += GenMethod(lang, field.value.type) + "(";
      code += NumToString(it - struct_def.fields.vec.begin()) + ", ";
      code += DestinationValue(lang, argname, field.value.type);
      if(!IsScalar(field.value.type.base_type) && field.value.type.base_type != BASE_TYPE_UNION && lang.language == GeneratorOptions::kCSharp) {
        code += ".Value";
      }
      code += ", " + GenDefaultValue(lang, field.value, true);
      code += "); }\n";
      if (field.value.type.base_type == BASE_TYPE_VECTOR) {
        auto vector_type = field.value.type.VectorType();
        auto alignment = InlineAlignment(vector_type);
        auto elem_size = InlineSize(vector_type);
        if (!IsStruct(vector_type)) {
          // Generate a method to create a vector from a Java array.
          code += "  public static " + GenVectorOffsetType(lang) + " " + FunctionStart(lang, 'C') + "reate";
          code += MakeCamel(field.name);
          code += "Vector(FlatBufferBuilder builder, ";
          code += GenTypeBasic(lang, vector_type) + "[] data) ";
          code += "{ builder." + FunctionStart(lang, 'S') + "tartVector(";
          code += NumToString(elem_size);
          code += ", data." + FunctionStart(lang, 'L') + "ength, ";
          code += NumToString(alignment);
          code += "); for (int i = data.";
          code += FunctionStart(lang, 'L') + "ength - 1; i >= 0; i--) builder.";
          code += FunctionStart(lang, 'A') + "dd";
          code += GenMethod(lang, vector_type);
          code += "(data[i]";
          if(lang.language == GeneratorOptions::kCSharp &&
              (vector_type.base_type == BASE_TYPE_STRUCT || vector_type.base_type == BASE_TYPE_STRING))
              code += ".Value";
          code += "); return ";
          code += "builder." + FunctionStart(lang, 'E') + "ndVector(); }\n";
        }
        // Generate a method to start a vector, data to be added manually after.
        code += "  public static void " + FunctionStart(lang, 'S') + "tart";
        code += MakeCamel(field.name);
        code += "Vector(FlatBufferBuilder builder, int numElems) ";
        code += "{ builder." + FunctionStart(lang, 'S') + "tartVector(";
        code += NumToString(elem_size);
        code += ", numElems, " + NumToString(alignment);
        code += "); }\n";
      }
    }
    code += "  public static " + GenOffsetType(lang, struct_def) + " ";
    code += FunctionStart(lang, 'E') + "nd" + struct_def.name;
    code += "(FlatBufferBuilder builder) {\n    int o = builder.";
    code += FunctionStart(lang, 'E') + "ndObject();\n";
    for (auto it = struct_def.fields.vec.begin();
         it != struct_def.fields.vec.end();
         ++it) {
      auto &field = **it;
      if (!field.deprecated && field.required) {
        code += "    builder." + FunctionStart(lang, 'R') + "equired(o, ";
        code += NumToString(field.value.offset);
        code += ");  // " + field.name + "\n";
      }
    }
    code += "    return " + GenOffsetConstruct(lang, struct_def, "o") + ";\n  }\n";
    if (parser.root_struct_def_ == &struct_def) {
      code += "  public static void ";
      code += FunctionStart(lang, 'F') + "inish" + struct_def.name;
      code += "Buffer(FlatBufferBuilder builder, " + GenOffsetType(lang, struct_def) + " offset) {";
      code += " builder." + FunctionStart(lang, 'F') + "inish(offset";
      if (lang.language == GeneratorOptions::kCSharp) {
        code += ".Value";
      }

      if (parser.file_identifier_.length())
        code += ", \"" + parser.file_identifier_ + "\"";
      code += "); }\n";
    }
  }
  code += "};\n\n";
}

// Save out the generated code for a single class while adding
// declaration boilerplate.
static bool SaveClass(const LanguageParameters &lang, const Parser &parser,
                      const std::string &defname, const std::string &classcode,
                      const std::string &path, bool needs_includes, bool onefile) {
  if (!classcode.length()) return true;

  std::string namespace_general;
  std::string namespace_dir = path;  // Either empty or ends in separator.
  auto &namespaces = parser.namespaces_.back()->components;
  for (auto it = namespaces.begin(); it != namespaces.end(); ++it) {
    if (namespace_general.length()) {
      namespace_general += ".";
    }
    namespace_general += *it;
    if (!onefile) {
      namespace_dir += *it + kPathSeparator;
    }

  }
  EnsureDirExists(namespace_dir);

  std::string code = "// automatically generated, do not modify\n\n";
  if (!namespace_general.empty()) {
	code += lang.namespace_ident + namespace_general + lang.namespace_begin;
	code += "\n\n";
  }
  if (needs_includes) code += lang.includes;
  code += classcode;
  if (!namespace_general.empty()) code += lang.namespace_end;
  auto filename = namespace_dir + defname + lang.file_extension;
  return SaveFile(filename.c_str(), code, false);
}

bool GenerateGeneral(const Parser &parser,
                     const std::string &path,
                     const std::string & file_name,
                     const GeneratorOptions &opts) {

  assert(opts.lang <= GeneratorOptions::kMAX);
  auto lang = language_parameters[opts.lang];
  std::string one_file_code;

  for (auto it = parser.enums_.vec.begin();
       it != parser.enums_.vec.end(); ++it) {
    std::string enumcode;
    GenEnum(lang, **it, &enumcode);
    if (opts.one_file) {
      one_file_code += enumcode;
    }
    else {
      if (!SaveClass(lang, parser, (**it).name, enumcode, path, false, false))
        return false;
    }
  }

  for (auto it = parser.structs_.vec.begin();
       it != parser.structs_.vec.end(); ++it) {
    std::string declcode;
    GenStruct(lang, parser, **it, opts, &declcode);
    if (opts.one_file) {
      one_file_code += declcode;
    }
    else {
      if (!SaveClass(lang, parser, (**it).name, declcode, path, true, false))
        return false;
    }
  }

  if (opts.one_file) {
    return SaveClass(lang, parser, file_name, one_file_code,path, true, true);
  }
  return true;
}

static std::string ClassFileName(const LanguageParameters &lang,
                                 const Parser &parser, const Definition &def,
                                 const std::string &path) {
  std::string namespace_general;
  std::string namespace_dir = path;
  auto &namespaces = parser.namespaces_.back()->components;
  for (auto it = namespaces.begin(); it != namespaces.end(); ++it) {
    if (namespace_general.length()) {
      namespace_general += ".";
      namespace_dir += kPathSeparator;
    }
    namespace_general += *it;
    namespace_dir += *it;
  }

  return namespace_dir + kPathSeparator + def.name + lang.file_extension;
}

std::string GeneralMakeRule(const Parser &parser,
                            const std::string &path,
                            const std::string &file_name,
                            const GeneratorOptions &opts) {
  assert(opts.lang <= GeneratorOptions::kMAX);
  auto lang = language_parameters[opts.lang];

  std::string make_rule;

  for (auto it = parser.enums_.vec.begin();
       it != parser.enums_.vec.end(); ++it) {
    if (make_rule != "")
      make_rule += " ";
    make_rule += ClassFileName(lang, parser, **it, path);
  }

  for (auto it = parser.structs_.vec.begin();
       it != parser.structs_.vec.end(); ++it) {
    if (make_rule != "")
      make_rule += " ";
    make_rule += ClassFileName(lang, parser, **it, path);
  }

  make_rule += ": ";
  auto included_files = parser.GetIncludedFilesRecursive(file_name);
  for (auto it = included_files.begin();
       it != included_files.end(); ++it) {
    make_rule += " " + *it;
  }
  return make_rule;
}

std::string BinaryFileName(const Parser &parser,
                           const std::string &path,
                           const std::string &file_name) {
  auto ext = parser.file_extension_.length() ? parser.file_extension_ : "bin";
  return path + file_name + "." + ext;
}

bool GenerateBinary(const Parser &parser,
                    const std::string &path,
                    const std::string &file_name,
                    const GeneratorOptions & /*opts*/) {
  return !parser.builder_.GetSize() ||
         flatbuffers::SaveFile(
           BinaryFileName(parser, path, file_name).c_str(),
           reinterpret_cast<char *>(parser.builder_.GetBufferPointer()),
           parser.builder_.GetSize(),
           true);
}

std::string BinaryMakeRule(const Parser &parser,
                           const std::string &path,
                           const std::string &file_name,
                           const GeneratorOptions & /*opts*/) {
  if (!parser.builder_.GetSize()) return "";
  std::string filebase = flatbuffers::StripPath(
      flatbuffers::StripExtension(file_name));
  std::string make_rule = BinaryFileName(parser, path, filebase) + ": " +
      file_name;
  auto included_files = parser.GetIncludedFilesRecursive(
      parser.root_struct_def_->file);
  for (auto it = included_files.begin();
       it != included_files.end(); ++it) {
    make_rule += " " + *it;
  }
  return make_rule;
}

}  // namespace flatbuffers<|MERGE_RESOLUTION|>--- conflicted
+++ resolved
@@ -361,7 +361,6 @@
   }
 }
 
-<<<<<<< HEAD
 // Cast statements for mutator method parameters.
 // In Java, parameters representing unsigned numbers need to be cast down to their respective type.
 // For example, a long holding an unsigned int value would be cast down to int before being put onto the buffer.
@@ -385,8 +384,6 @@
   return "";
 }
 
-static std::string GenDefaultValue(const Value &value) {
-=======
 static std::string GenDefaultValue(const LanguageParameters &lang, const Value &value, bool for_buffer) {
   if(lang.language == GeneratorOptions::kCSharp && !for_buffer) {
     switch(value.type.base_type) {
@@ -401,7 +398,6 @@
     }
   }
 
->>>>>>> e1511605
   return value.type.base_type == BASE_TYPE_BOOL
            ? (value.constant == "0" ? "false" : "true")
            : value.constant;
